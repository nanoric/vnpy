--- conflicted
+++ resolved
@@ -160,9 +160,6 @@
         :return: Request
         """
         request = Request(
-<<<<<<< HEAD
-            method, path, params, data, headers, callback, on_failed, on_error, extra
-=======
             method,
             path,
             params,
@@ -172,7 +169,6 @@
             on_failed,
             on_error,
             extra,
->>>>>>> 901664c1
         )
         self._queue.put(request)
         return request
@@ -208,15 +204,11 @@
         sys.stderr.write(str(request))
 
     def on_error(
-<<<<<<< HEAD
-        self, exception_type: type, exception_value: Exception, tb, request: Request
-=======
         self,
         exception_type: type,
         exception_value: Exception,
         tb,
         request: Request,
->>>>>>> 901664c1
     ):
         """
         Default on_error handler for Python exception.
@@ -227,36 +219,25 @@
         sys.excepthook(exception_type, exception_value, tb)
 
     def exception_detail(
-<<<<<<< HEAD
-        self, exception_type: type, exception_value: Exception, tb, request: Request
-=======
         self,
         exception_type: type,
         exception_value: Exception,
         tb,
         request: Request,
->>>>>>> 901664c1
     ):
         text = "[{}]: Unhandled RestClient Error:{}\n".format(
             datetime.now().isoformat(), exception_type
         )
         text += "request:{}\n".format(request)
         text += "Exception trace: \n"
-<<<<<<< HEAD
-        text += "".join(traceback.format_exception(exception_type, exception_value, tb))
+        text += "".join(
+            traceback.format_exception(exception_type, exception_value, tb)
+        )
         return text
 
     def _process_request(
         self, request: Request, session: requests.session
     ):  # type: (Request, requests.Session)->None
-=======
-        text += "".join(
-            traceback.format_exception(exception_type, exception_value, tb)
-        )
-        return text
-
-    def _process_request(self, request: Request, session: requests.session):
->>>>>>> 901664c1
         """
         Sending request to server and get result.
         """
